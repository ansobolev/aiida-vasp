--- conflicted
+++ resolved
@@ -20,16 +20,12 @@
     if not len(sys.argv) == 3:
         print usage
         sys.exit()
-<<<<<<< HEAD
     mkr = VaspMaker(
         structure=sys.argv[2],
         calc_cls='vasp.scf',
-        paw_map={'Ga': 'Ga', 'As': 'As'},
-        paw_family='pbe',
-    )
-=======
-    mkr = VaspMaker(structure=sys.argv[2], calc_cls='vasp.scf')
->>>>>>> 15c33360
+        paw_map={'Ga': 'Ga',
+                 'As': 'As'},
+        paw_family='pbe', )
     mkr.add_parameters(
         gga='PE',
         gga_compat=False,
