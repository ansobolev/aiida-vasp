--- conflicted
+++ resolved
@@ -1,22 +1,13 @@
-<<<<<<< HEAD
+"""AiiDA Parser for aiida_vasp.Vasp2W90Calculation"""
 from aiida.orm import DataFactory
-=======
-"""AiiDA Parser for aiida_vasp.Vasp5Calculation"""
-from aiida_vasp.parsers.vasp5 import Vasp5Parser
-from aiida_vasp.utils.io.win import WinParser
->>>>>>> 15c33360
 
 from .vasp import VaspParser
 from ..utils.io.win import WinParser
 
-<<<<<<< HEAD
 
 class Vasp2w90Parser(VaspParser):
-=======
-class Vasp2w90Parser(Vasp5Parser):
-    """Parse a finished aiida_vasp.Vasp5Calculation"""
+    """Parse a finished aiida_vasp.Vasp2W90Calculation"""
 
->>>>>>> 15c33360
     def parse_with_retrieved(self, retrieved):
         super(Vasp2w90Parser, self).parse_with_retrieved(retrieved)
 
@@ -28,34 +19,18 @@
         return self.result(success=has_win and has_full_dat)
 
     def get_win_node(self):
-<<<<<<< HEAD
+        """Create the wannier90 .win file output node"""
         win = self.get_file('wannier90.win')
         if not win:
             return False, None
-        wp = WinParser(win)
-        winnode = DataFactory('parameter')(dict=wp.result)
+        win_parser = WinParser(win)
+        winnode = DataFactory('parameter')(dict=win_parser.result)
         return True, winnode
 
     def get_wdat_node(self):
+        """Create the wannier90 data output node comprised of the .mmn, .amn, .eig files"""
         wdatnode = DataFactory('vasp.archive')()
         success = True
-=======
-        """Create the wannier90 .win file output node"""
-        if self._calc.get_inputs_dict().get('wannier_parameters'):
-            return None
-        win = self.get_file('wannier90.win')
-        if not win:
-            return None
-        win_parser = WinParser(win)
-        winnode = self._calc.new_wannier_parameters(dict=win_parser.result)
-        return winnode
-
-    def get_wdat_node(self):
-        """Create the wannier90 data output node comprised of the .mmn, .amn, .eig files"""
-        if self._calc.get_inputs_dict().get('wannier_parameters'):
-            return None
-        wdatnode = self._calc.new_wannier_data()
->>>>>>> 15c33360
         for ext in ['mmn', 'amn', 'eig']:
             wfile = self.get_file('wannier90.' + ext)
             if wfile:
