--- conflicted
+++ resolved
@@ -4,12 +4,6 @@
 
 
 @make_inline
-<<<<<<< HEAD
-def modify_wannier_parameters_inline(original, modifications):
-    '''InlineCalculation for modifying wannier parameters ('.win' file).
-    :key ParameterData original: base parameters, can be overridden.
-    :key ParameterData modifications: additional parameters and overrides.
-=======
 def modify_wannier_parameters_inline(original, modifications):  # pylint: disable=invalid-name
     """
     InlineCalculation for modifying wannier parameters ('.win' file)
@@ -17,7 +11,6 @@
     :key ParameterData original: base parameters, can be overridden
     :key ParameterData modifications: additional parameters and overrides
 
->>>>>>> 15c33360
     if original comes from a VASP2WANNIER setup and num_wann is overriden,
     num_bands will automatically be set accordingly.
     No consistency checks are performed.
